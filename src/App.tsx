--- conflicted
+++ resolved
@@ -12,22 +12,21 @@
 import OnboardingContainer from "@/components/onboarding/OnboardingContainer";
 import ErrorBoundary from "@/components/ErrorBoundary";
 
-<<<<<<< HEAD
 // Get base path from environment (matches vite.config.ts)
 // For GitHub Pages, this will be "/app/" in production, "/" in development
 const base = import.meta.env.BASE_URL;
-=======
-// Normalize Vite's BASE_URL for Wouter so GitHub Pages paths like /app/... resolve correctly.
-const rawBase = import.meta.env.BASE_URL ?? "/";
-const routerBase =
-  rawBase === "/"
-    ? undefined
-    : rawBase.replace(/\/+$/, "") || undefined;
->>>>>>> 547a1da1
 
-// Custom location hook for GitHub Pages subdirectory deployment
-// This hook strips the base path from the URL so Wouter can match routes correctly
-const useHashLocation = (): [string, (to: string, options?: any) => void] => {
+/**
+ * Custom location hook for GitHub Pages subdirectory deployment.
+ *
+ * This hook enables clean URLs (without hash routing) for subdirectory deployments
+ * by normalizing paths between the browser and Wouter router:
+ * - Strips the base path (/app/) from browser URLs for route matching
+ * - Adds the base path back when navigating to maintain correct URLs
+ *
+ * Example: Browser sees "/app/calculator" → Router matches "/calculator"
+ */
+const useGitHubPagesLocation = (): [string, (to: string, options?: any) => void] => {
   const [loc, setLoc] = useState(() => {
     const path = window.location.pathname;
     // Remove base path from pathname for route matching
@@ -99,11 +98,7 @@
 
 function Router() {
   return (
-<<<<<<< HEAD
-    <WouterRouter hook={useHashLocation}>
-=======
-    <WouterRouter base={routerBase}>
->>>>>>> 547a1da1
+    <WouterRouter hook={useGitHubPagesLocation}>
       <Suspense fallback={<PageLoader />}>
         <Switch>
           <Route path="/" component={Dashboard} />
